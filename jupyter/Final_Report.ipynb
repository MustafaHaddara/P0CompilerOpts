--- conflicted
+++ resolved
@@ -51,9 +51,6 @@
     "We conduct our individual optimizations serially, in the order that we believed would eliminate the largest chunks of code first: procedures are generally larger than the effective \"lifetime\" of a variable, which in turn are larger than the sizes of the subexpressions we evaluate in Optimization #4. Thus, when moving down to a \"smaller\" chunk, we can be sure that this chunk is used by the surrounding code, rather than evaluating variables when the containing procedure is never used. Using this method, we can gaurantee that each sequential optimization has to iterate over the least amount code that we deem useful.\n",
     "\n",
     "## Complexity\n",
-<<<<<<< HEAD
-    "Initially, we would have liked to have evaluated our project's complexity by approximating how many iterations over the initial input code and the resulting instructions were needed to fully execute our optimization algorithm. Unfortunately, our optimization algorithm is heavily dependant on how optimal the initial input code is, which we believed was a significant variable that we could not effectively predict, therefore we decided to evaulate the complexity of our project based on how many lines of code needed to be manipulated, as well as any additional lines of code that needed to be written. The majority of the modifications to the compiler were made to a copy of CGmips.ipynb that we renamed to CGopts.ipynb. This includes the initial modifications that allowed us to save and analyze the initial input code and the resulting instructions before they were written to the output, as well as each individual optimization method, approximately 350 lines of code needed to be modified and written. In order to test our optimizations beside the original compiler's output, we built a tool in Util.ipynb called [`compareOutput()`](/notebooks/Util.ipynb), approximately 50 lines of code needed to be written. Minimal modifications also needed to be made to P0.ipynb, but none that were significant enough to alter our overall approximation. For the complexity of each individual optimization method, please refer to the \"Optimizations Implemented\" section above for link to the actual implementations of each optimization method and the relative technical details.\n",
-=======
     "Initially, we would have liked to have evaluated our project's complexity by measuring the improvements brought by our optimizations. However, our optimizations' effects are heavily dependant on how optimal the initial input code is, which we believed was a significant variable that we could not effectively predict. Therefore we decided to evaulate the complexity of our project based on how many lines of code needed to be changed, as well as any additional lines of code that needed to be written. \n",
     "\n",
     "The majority of the modifications to the compiler were made in the code generation phase. We started with a copy of CGmips.ipynb that we renamed to CGopts.ipynb. In this way, when our optimizations have no effect, we produce the same code as the original P0 code generator.\n",
@@ -71,7 +68,6 @@
     "1. Removing Common Subexpressions has a worst-case time complexity $O(n^3)$. We iterate once through every instruction, and for each instruction we iterate through every register used and then iterate again for every register which is modified. In the worst case, each previous instruction uses and modifies a register, meaning we are iterating $n^3$ times.\n",
     "\n",
     "Therefore, in total our optimizations have a time complexity $O(n^3 + nk)$; the $n$ and $n^2$ terms are \"absorbed\" by the $n^3$ term.\n",
->>>>>>> 2b77c14e
     "\n",
     "## Examples"
    ]
@@ -322,14 +318,16 @@
    ]
   },
   {
-   "cell_type": "markdown",
-   "metadata": {
-    "collapsed": false,
-    "deletable": true,
-    "editable": true
-   },
-   "source": [
-    "program p;\n",
+   "cell_type": "code",
+   "execution_count": null,
+   "metadata": {
+    "collapsed": false,
+    "deletable": true,
+    "editable": true
+   },
+   "outputs": [],
+   "source": [
+    "\"\"\"program p;\n",
     "    var a,b,c,d,e,temp: integer;\n",
     "    procedure f;\n",
     "        begin\n",
@@ -371,39 +369,13 @@
     "        write(d)\n",
     "        end;\n",
     "    begin\n",
-    "        f();\n",
-    "        g();\n",
-    "        h();\n",
-    "        x();\n",
-    "    end"
-   ]
-  },
-  {
-   "cell_type": "markdown",
-   "metadata": {
-    "deletable": true,
-    "editable": true
-   },
-   "source": [
-    "The above functions each display a different aspect of CSEs.  f gives a very basic example of what a common subexpression may look like, where a + b is the CSE between c and d. Now, having identified a CSE, we can now use common subexpression elimination.  First, we store the result of a + b into a new register, then replace the instances of a + b with our temporary variable.  x is an example of what a CSE elimination looks like on a high level.\n",
-    "\n",
-    "g shows another important aspect of CSEs, that we cannot assume that just because an expression may contain the same variables, it is a safe elimination.  Doing so here would result in an incorrect output of d, as the value of a has changed.  Therefore we must make sure that no changes to any variables in our CSE were changed between instances of it.  Failing to do so will likely lead to incorrect output.\n",
-    "\n",
-    "Finally, h is an example that CSEs are not necessarily only 2 variables in size, they may be any size, however the more complex a CSE the more difficult it is to keep track of its individual components and ensure that no unsafe optimization occurs.  This is partially mitigated by making common subexpression elimination only remove 2 term CSEs and repeatedly run until no more code changes occur, so that at each step two variables are collapsed into one, and if any changes were to occur to any component variables of the CSE, an earlier run of the elimination would correctly determine that the CSE is unsafe.  However, this also may cause the compiler to fail to detect a valid CSE due to 3 or more term CSEs being in different orders, due to commutative operations.\n",
-    "\n",
-    "Note that our CSE elimination is unsafe with code that is not loop invariant, as well as some with jumps backward (be it from looping or some if/else branches).  An edge case also exists where if a CSE is contained within an assignment to a variable within that CSE, CSEE does not run for that case (for instance, if a := a + b existed in the above code after it's initial assignment), even though it would be safe to do so (but not after).  This is to prevent a wide variety of issues that happen when an unsafe assignment occurs on the boundaries of our ranges.\n",
-    "\n",
-    "Below is an example of code that contains 1 CSE 4 times, with a CSE variable modified between the second and third occurance.  However, when we compile it, we find P0 does not generate these CSEs, as it does not reuse registers for reoccuring (and unchanged) variables."
-   ]
-  },
-  {
-   "cell_type": "code",
-   "execution_count": null,
-   "metadata": {
-    "collapsed": false
-   },
-   "outputs": [],
-   "source": [
+    "        f()\n",
+    "        g()\n",
+    "        h()\n",
+    "        x()\n",
+    "    end\n",
+    "\"\"\"\n",
+    "\n",
     "compareOutput(\"\"\"program p;\n",
     "    var a,b,c,d,e: integer;\n",
     "    begin\n",
@@ -411,9 +383,7 @@
     "        b := 2;\n",
     "        c := a + b;\n",
     "        d := b + a;\n",
-    "        a := a + b;\n",
     "        e := c + (a + b);\n",
-    "        e := 4 + (a + b);\n",
     "        write(c);\n",
     "        write(d);\n",
     "        write(e)\n",
@@ -423,35 +393,18 @@
   },
   {
    "cell_type": "markdown",
-   "metadata": {},
-   "source": [
-    "While CSEE can easily run on this code, no changes will be made and therefore to demonstrate CSEE functionality we have manually replaced the generated instructions with more efficient code that reuses registers if it can, generating the CSEs that can now be optimized.  Note that while this code is funtionally similar, it is not the same as shown above.  Above the code is a generated stream of prints that describe what the CSEE function is doing, with the intial step through and how it treats each line, to better demonstrate the structure and steps of the optimization."
-   ]
-  },
-  {
-   "cell_type": "code",
-   "execution_count": null,
-   "metadata": {
-    "collapsed": false
-   },
-   "outputs": [],
-   "source": [
-    "test_instructions = [[('', '.data', ''), ('', '.globl main', ''), ('', '.ent main', ''), ('main', '', ''),\n",
-    "                       ('', 'addi $t6, $0, 1', ''), ('', 'sw $t6, a_', ''), ('', 'addi $t4, $0, 2', ''),\n",
-    "                       ('', 'sw $t4, b_', ''),\n",
-    "                       ('', 'add $t5, $t4, $t6', ''), ('', 'sw $t5, c_', ''), ('', 'add $t1, $t4, $t6', ''), ('', 'add $t3, $t4, $t6', ''),\n",
-    "                       ('', 'add $t4, $t5, $t1', ''), ('', 'add $t7, $t6, $t4', ''), ('', 'sw $t7, d_', ''), \n",
-    "                       ('', 'add $t0, $t4, $t6', ''), ('', 'add $t8, $t5, $t0', ''),\n",
-    "                       ('', 'sw $t8, e_', ''), ('', 'lw $a0, c_', ''), ('', 'li $v0, 1', ''), ('', 'syscall', ''),\n",
-    "                       ('', 'lw $a0, d_', ''), ('', 'li $v0, 1', ''), ('', 'syscall', ''), ('', 'lw $a0, e_', ''),\n",
-    "                       ('', 'li $v0, 1', ''), ('', 'syscall', ''), ('', 'li $v0, 10', ''), ('', 'syscall', ''),\n",
-    "                       ('', '.end main', '')]]\n",
-    "\n",
-    "startCode = []\n",
-    "for i in test_instructions[0]:\n",
-    "    startCode.append(assembly(i[0], i[1], i[2]))\n",
-    "\n",
-    "renderDiff(startCode,TESTcommonSubexpressionElimination(test_instructions))"
+   "metadata": {
+    "deletable": true,
+    "editable": true
+   },
+   "source": [
+    "The above functions each display a different aspect of CSEs.  f gives a very basic example of what a common subexpression may look like, where a + b is the CSE between c and d. Now, having identified a CSE, we can now use common subexpression elimination.  First, we store the result of a + b into a new register, then replace the instances of a + b with our temporary variable.  x is an example of what a CSE elimination looks like on a high level.\n",
+    "\n",
+    "g shows another important aspect of CSEs, that we cannot assume that just because an expression may contain the same variables, it is a safe elimination.  Doing so here would result in an incorrect output of d, as the value of a has changed.  Therefore we must make sure that no changes to any variables in our CSE were changed between instances of it.  Failing to do so will likely lead to incorrect output.\n",
+    "\n",
+    "Finally, h is an example that CSEs are not necessarily only 2 variables in size, they may be any size, however the more complex a CSE the more difficult it is to keep track of its individual components and ensure that no unsafe optimization occurs.  This is partially mitigated by making common subexpression elimination only remove 2 term CSEs and repeatedly run until no more code changes occur, so that at each step two variables are collapsed into one, and if any changes were to occur to any component variables of the CSE, an earlier run of the elimination would correctly determine that the CSE is unsafe.  However, this also may cause the compiler to fail to detect a valid CSE due to 3 or more term CSEs being in different orders, due to commutative operations.\n",
+    "\n",
+    "Note that our CSE elimination is unsafe with code that is not loop invariant, as well as some with jumps backward (be it from looping or some if/else branches).  An edge case also exists where if a CSE is contained within an assignment to a variable within that CSE, CSEE does not run for that case (for instance, if a := a + b existed in the above code after it's initial assignment), even though it would be safe to do so (but not after).  This is to prevent a wide variety of issues that happen when an unsafe assignment occurs on the boundaries of our ranges."
    ]
   },
   {
